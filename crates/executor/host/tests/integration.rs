--- conflicted
+++ resolved
@@ -123,11 +123,7 @@
         .expect("failed to execute host");
 
     // Execute the client.
-<<<<<<< HEAD
     guest_executor.execute(client_input.clone(), None, None).expect("failed to execute client");
-=======
-    client_executor.execute(client_input.clone()).expect("failed to execute client");
->>>>>>> 1fe76c91
 
     // Save the client input to a buffer.
     let buffer = bincode::serialize(&client_input).unwrap();
